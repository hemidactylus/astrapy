--- conflicted
+++ resolved
@@ -61,15 +61,11 @@
         # Set the remaining instance attributes
         self.astra_db = astra_db
         self.collection_name = collection_name
-<<<<<<< HEAD
-        self.base_path = f"{self.astra_db.base_path}/{collection_name}"
+        self.base_path = f"{self.astra_db.base_path}/{self.collection_name}"
         self.auth_header = auth_header
-=======
-        self.base_path = f"{self.astra_db.base_path}/{self.collection_name}"
 
     def __repr__(self):
         return f'Astra DB Collection[name="{self.collection_name}", endpoint="{self.astra_db.base_url}"]'
->>>>>>> b53b5c7c
 
     def _request(self, *args, skip_error_check=False, **kwargs):
         response = make_request(
@@ -745,16 +741,14 @@
         # Set the namespace
         self.namespace = namespace
 
-<<<<<<< HEAD
         # Set the default name of the auth header
         self.auth_header = auth_header
-=======
+
         # Finally, construct the full base path
         self.base_path = f"/{self.api_path}/{self.api_version}/{self.namespace}"
 
     def __repr__(self):
         return f'Astra DB[endpoint="{self.base_url}"]'
->>>>>>> b53b5c7c
 
     def _request(self, *args, skip_error_check=False, **kwargs):
         response = make_request(
